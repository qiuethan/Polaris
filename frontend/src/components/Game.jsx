--- conflicted
+++ resolved
@@ -40,12 +40,7 @@
 });
 
 // Shared Scene Components
-<<<<<<< HEAD
 function SharedScene({ playerId, usePoseControl = false, showPositionInfo = false, onGameWin, physicsDebug = false }) {
-  // Use shared game state instead of duplicate controls
-  const map = "medieval_fantasy_book"; // Default map
-=======
-function SharedScene({ playerId, usePoseControl = false, onGameWin }) {
   const { map, physicsDebug } = useControls("Map & Debug", {
     map: {
       value: "medieval_fantasy_book",
@@ -56,7 +51,6 @@
       label: "Show Physics Debug"
     },
   });
->>>>>>> ec1f16e0
   
   useEffect(() => {
     GameState.map = map;
@@ -126,13 +120,8 @@
         color="#ef4444"
       />
       
-<<<<<<< HEAD
-              {/* Obstacle Course with proper game end handling - TEMPORARILY DISABLED FOR DEBUG */}
-        {/* <ObstacleCourse onGameWin={onGameWin} /> */}
-=======
       {/* Obstacle Course with proper game end handling */}
       <ObstacleCourse onGameWin={onGameWin} />
->>>>>>> ec1f16e0
       
       {/* Lane markers for reference - extend both ways, closer together */}
       <mesh position={[-0.5, 0.1, 0]}>
@@ -168,7 +157,6 @@
   { name: "p2_crouch", keys: ["Slash"] },
 ];
 
-<<<<<<< HEAD
 // Enhanced Player Label Component with Connection Status
 function PlayerLabel({ playerId, usePoseControl }) {
   const { connectionStatus, error, reconnectAttempts } = usePoseWebSocket();
@@ -223,25 +211,18 @@
   const [poseDebugState, setPoseDebugState] = useState(false);
   const [positionInfoState, setPositionInfoState] = useState(false);
   const [isTransitioning, setIsTransitioning] = useState(false);
+  const [isMounted, setIsMounted] = useState(false);
+  
+  // Ensure component is mounted before rendering Canvas
+  useEffect(() => {
+    setIsMounted(true);
+  }, []);
 
   const { physicsDebug, controlMode } = useControls("Map & Debug", {
     physicsDebug: { 
       value: false,
       label: "🔧 Physics Debug"
     },
-=======
-export default function Game({ containerSize, onReturnToMenu }) {
-  const [isTransitioning, setIsTransitioning] = useState(false);
-  const [isMounted, setIsMounted] = useState(false);
-  
-  // Ensure component is mounted before rendering Canvas
-  useEffect(() => {
-    setIsMounted(true);
-  }, []);
-  
-  const { physicsDebug, controlMode, showPoseDebug } = useControls("Map & Debug", {
-    physicsDebug: { value: false },
->>>>>>> ec1f16e0
     controlMode: {
       value: "keyboard",
       options: ["keyboard", "pose"],
@@ -371,13 +352,9 @@
                   <SharedScene 
                     playerId="player1" 
                     usePoseControl={usePoseControl} 
-<<<<<<< HEAD
                     showPositionInfo={showPositionInfo}
                     onGameWin={handleGameWin}
                     physicsDebug={physicsDebug}
-=======
-                    onGameWin={handleGameWin}
->>>>>>> ec1f16e0
                   />
                 </Physics>
               </Suspense>
@@ -422,13 +399,9 @@
                   <SharedScene 
                     playerId="player2" 
                     usePoseControl={usePoseControl} 
-<<<<<<< HEAD
                     showPositionInfo={showPositionInfo}
                     onGameWin={handleGameWin}
                     physicsDebug={physicsDebug}
-=======
-                    onGameWin={handleGameWin}
->>>>>>> ec1f16e0
                   />
                 </Physics>
               </Suspense>
@@ -484,7 +457,6 @@
               🎭 {showPoseDebug ? 'ON' : 'OFF'}
             </button>
           )}
-<<<<<<< HEAD
           
           <button
             onClick={() => setPositionInfoState(!positionInfoState)}
@@ -506,11 +478,6 @@
           >
             🧹 Hide
           </button>
-=======
-          <div className="text-xs text-yellow-400 mt-2">
-            🏃‍♂️ Jump | 🦆 Duck | 🔺 Ramp
-          </div>
->>>>>>> ec1f16e0
         </div>
         
         {/* Victory Overlay */}
